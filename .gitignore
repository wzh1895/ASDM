<<<<<<< HEAD
# Byte-compiled / optimized / DLL files
__pycache__/
*.py[cod]
*$py.class

# C extensions
*.so

# PyInstaller
#  Usually these files are written by a python script from a template
#  before PyInstaller builds the exe, so as to inject date/other infos into it.
*.manifest
*.spec

# Installer logs
pip-log.txt
pip-delete-this-directory.txt

# Unit test / coverage reports
htmlcov/
.tox/
.nox/
.coverage
.coverage.*
.cache
nosetests.xml
coverage.xml
*.cover
*.py,cover
.hypothesis/
.pytest_cache/

# Scrapy stuff:
.scrapy

# Sphinx documentation
docs/_build/

# PyBuilder
target/

# Jupyter Notebook
.ipynb_checkpoints

# IPython
profile_default/
ipython_config.py

# pyenv
.python-version

# pipenv
#   According to pypa/pipenv#598, it is recommended to include Pipfile.lock in version control.
#   However, in case of collaboration, if having platform-specific dependencies or dependencies
#   having no cross-platform support, pipenv may install dependencies that don't work, or not
#   install all needed dependencies.
#Pipfile.lock

# PEP 582; used by e.g. github.com/David-OConnor/pyflow
__pypackages__/

# Environments
.env
.venv
env/
venv/
ENV/
env.bak/
venv.bak/

# OS
.DS_Store

# Customised
built_in_test_models/
data/
diagrams/
ignored/
images/
notes/
presentations/
models/
tests/
asdm/asdm_old_parser.py

debug_test.py

# IDE
.vscode/

# Data files
*.csv
*.xls
=======
# Byte-compiled / optimized / DLL files
__pycache__/
*.py[cod]
*$py.class

# C extensions
*.so

# PyInstaller
#  Usually these files are written by a python script from a template
#  before PyInstaller builds the exe, so as to inject date/other infos into it.
*.manifest
*.spec

# Installer logs
pip-log.txt
pip-delete-this-directory.txt

# Unit test / coverage reports
htmlcov/
.tox/
.nox/
.coverage
.coverage.*
.cache
nosetests.xml
coverage.xml
*.cover
*.py,cover
.hypothesis/
.pytest_cache/

# Scrapy stuff:
.scrapy

# Sphinx documentation
docs/_build/

# PyBuilder
target/

# Jupyter Notebook
.ipynb_checkpoints

# IPython
profile_default/
ipython_config.py

# pyenv
.python-version

# pipenv
#   According to pypa/pipenv#598, it is recommended to include Pipfile.lock in version control.
#   However, in case of collaboration, if having platform-specific dependencies or dependencies
#   having no cross-platform support, pipenv may install dependencies that don't work, or not
#   install all needed dependencies.
#Pipfile.lock

# PEP 582; used by e.g. github.com/David-OConnor/pyflow
__pypackages__/

# Environments
.env
.venv
env/
venv/
ENV/
env.bak/
venv.bak/

# OS
.DS_Store

# Customised
built_in_test_models/
data/
diagrams/
ignored/
images/
notes/
presentations/
models/
tests/

# IDE
.vscode/

# Data files
*.csv
*.xls
>>>>>>> c8ce438b
*.xlsx<|MERGE_RESOLUTION|>--- conflicted
+++ resolved
@@ -1,98 +1,3 @@
-<<<<<<< HEAD
-# Byte-compiled / optimized / DLL files
-__pycache__/
-*.py[cod]
-*$py.class
-
-# C extensions
-*.so
-
-# PyInstaller
-#  Usually these files are written by a python script from a template
-#  before PyInstaller builds the exe, so as to inject date/other infos into it.
-*.manifest
-*.spec
-
-# Installer logs
-pip-log.txt
-pip-delete-this-directory.txt
-
-# Unit test / coverage reports
-htmlcov/
-.tox/
-.nox/
-.coverage
-.coverage.*
-.cache
-nosetests.xml
-coverage.xml
-*.cover
-*.py,cover
-.hypothesis/
-.pytest_cache/
-
-# Scrapy stuff:
-.scrapy
-
-# Sphinx documentation
-docs/_build/
-
-# PyBuilder
-target/
-
-# Jupyter Notebook
-.ipynb_checkpoints
-
-# IPython
-profile_default/
-ipython_config.py
-
-# pyenv
-.python-version
-
-# pipenv
-#   According to pypa/pipenv#598, it is recommended to include Pipfile.lock in version control.
-#   However, in case of collaboration, if having platform-specific dependencies or dependencies
-#   having no cross-platform support, pipenv may install dependencies that don't work, or not
-#   install all needed dependencies.
-#Pipfile.lock
-
-# PEP 582; used by e.g. github.com/David-OConnor/pyflow
-__pypackages__/
-
-# Environments
-.env
-.venv
-env/
-venv/
-ENV/
-env.bak/
-venv.bak/
-
-# OS
-.DS_Store
-
-# Customised
-built_in_test_models/
-data/
-diagrams/
-ignored/
-images/
-notes/
-presentations/
-models/
-tests/
-asdm/asdm_old_parser.py
-
-debug_test.py
-
-# IDE
-.vscode/
-
-# Data files
-*.csv
-*.xls
-=======
 # Byte-compiled / optimized / DLL files
 __pycache__/
 *.py[cod]
@@ -183,5 +88,4 @@
 # Data files
 *.csv
 *.xls
->>>>>>> c8ce438b
 *.xlsx